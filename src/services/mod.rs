// Service layer modules following SOLID principles

pub mod project_service;
pub mod flutter_service;
pub mod development_phase_service;
pub mod context_query_service;
pub mod architecture_validation_service;
pub mod context_crud_service;
pub mod extended_context_crud_service;
pub mod flutter_advanced_crud_service;

// Re-export service traits
pub use project_service::ProjectService;
pub use flutter_service::FlutterService;
pub use development_phase_service::DevelopmentPhaseService;
pub use context_query_service::ContextQueryService;
pub use architecture_validation_service::ArchitectureValidationService;
<<<<<<< HEAD
// ContextCrudService is used directly in the container
// Commented out until extended repositories are implemented
=======
// The following services are currently commented out because their corresponding endpoints
// have not yet been implemented. These services will be re-enabled once the necessary
// functionality is added to the application. The expected timeline for implementation
// is tracked in the project roadmap. Please refer to the roadmap for updates.
// pub use context_crud_service::ContextCrudService;
>>>>>>> ce676fcf
// pub use extended_context_crud_service::ExtendedContextCrudService;
// pub use flutter_advanced_crud_service::FlutterAdvancedCrudService;<|MERGE_RESOLUTION|>--- conflicted
+++ resolved
@@ -15,15 +15,10 @@
 pub use development_phase_service::DevelopmentPhaseService;
 pub use context_query_service::ContextQueryService;
 pub use architecture_validation_service::ArchitectureValidationService;
-<<<<<<< HEAD
-// ContextCrudService is used directly in the container
-// Commented out until extended repositories are implemented
-=======
 // The following services are currently commented out because their corresponding endpoints
 // have not yet been implemented. These services will be re-enabled once the necessary
 // functionality is added to the application. The expected timeline for implementation
 // is tracked in the project roadmap. Please refer to the roadmap for updates.
 // pub use context_crud_service::ContextCrudService;
->>>>>>> ce676fcf
 // pub use extended_context_crud_service::ExtendedContextCrudService;
 // pub use flutter_advanced_crud_service::FlutterAdvancedCrudService;